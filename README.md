--- conflicted
+++ resolved
@@ -1,6 +1,4 @@
-<<<<<<< HEAD
 ![](docs/assets/logoblack.png)
-=======
 # TakeTwo Solution Starter
 TakeTwo provides a quick and simple tool to help detect and eliminate racial bias -- both overt and subtle -- in written content. This can assist content creators in proactively mitigating potential biases as they write. It can also be used by people to review written content on websites and social media for potential biases.
 
@@ -19,7 +17,6 @@
 11. [License](#license)
 
 ![](images/logoblack.png)
->>>>>>> f731bab8
 
 [TakeTwo Website](https://w3.ibm.com/w3publisher/take-two)
 
